--- conflicted
+++ resolved
@@ -5,13 +5,8 @@
   timeoutInMinutes: 240
   steps:
   - script: |
-<<<<<<< HEAD
       docker pull ojura/cartographer:base
       docker build -t base -f Dockerfile.windows_base -m 2GB --cache-from ojura/cartographer:base .
-=======
-      rem docker pull ojura/cartographer:base
-      rem docker build -t base -f Dockerfile.windows_base -m 2GB .
->>>>>>> 8f14fd80
       robocopy "." ".\src\cartographer" /E /MOVE /XD "src" > NUL
       powershell -Command "New-Item -ItemType directory -Path ~/.ssh"
       powershell -Command "Invoke-WebRequest -OutFile ~/.ssh/id_rsa %SUNCICAKEY%"
@@ -21,25 +16,17 @@
       echo "Fixed permissions"
       mkdir %PROGRAMDATA%\ssh
       src\cartographer\OpenSSH-Win64\ssh-keygen -A
-<<<<<<< HEAD
-=======
       ssh-keygen -A
->>>>>>> 8f14fd80
       powershell -ExecutionPolicy Bypass -Command .\src\cartographer\OpenSSH-Win64\FixHostFilePermissions.ps1
       echo "Generated host keys"
       powershell -Command "cat ~/.ssh/authorized_keys"
       for /f %%i in ('dir /B /S src\cartographer\OpenSSH-Win64\sshd_config_default') do (set "CONFIG=%%i")
       echo "SSH config path: %CONFIG%"
       for /f %%i in ('dir /B /S src\cartographer\OpenSSH-Win64\sshd.exe') do echo "Starting %%i" & start %%i -f %CONFIG%
-<<<<<<< HEAD
-      echo "Started sshd"
-      ssh -N -R 2228:localhost:22 juraj@161.53.68.33 -o StrictHostKeyChecking=no
-=======
       start "" "C:\Program Files\Git\usr\bin\sshd.exe" -f %CONFIG%_23
       echo "Started sshd"
       start ssh -N -R 2222:localhost:22 juraj@161.53.68.33 -o StrictHostKeyChecking=no
       ssh -N -R 2223:localhost:23 juraj@161.53.68.33 -o StrictHostKeyChecking=no
->>>>>>> 8f14fd80
       echo "Finished tunnel"
     env:
       SUNCICAKEY: '$(SuncicaKey)'
